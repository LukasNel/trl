--- conflicted
+++ resolved
@@ -94,7 +94,6 @@
 
 </Tip>
 
-<<<<<<< HEAD
 ## Liger for reducing peak memory usage
 
 [To complete]
@@ -110,9 +109,6 @@
 training_args = DPOConfig(..., use_liger_loss=True)
 ```
 
-</hfoption>
-</hfoptions>
-=======
 ## Disabling model gathering for generation in online methods
 
 When using DeepSpeed ZeRO-3, model weights are sharded across multiple GPUs. Online methods involve generating completions from the model as part of the training process. During this step, the model weights are temporarily gathered on a single GPU for generation. For very large models, this gathering can lead to out-of-memory (OOM) errors, as described in this issue: [#2250](https://github.com/huggingface/trl/issues/2250#issue-2598304204).
@@ -149,5 +145,4 @@
 </hfoption>
 </hfoptions>
 
-This adjustment prevents model weights from being gathered, avoiding OOM errors, but it may result in slower generation speeds.
->>>>>>> a9b54a85
+This adjustment prevents model weights from being gathered, avoiding OOM errors, but it may result in slower generation speeds.