--- conflicted
+++ resolved
@@ -14,23 +14,13 @@
 
 import os
 import warnings
-<<<<<<< HEAD
 from typing import Callable, Dict, List, Optional, Tuple, Union
-=======
-from typing import Callable, Optional, Union
->>>>>>> c10cc899
 
 import datasets
 import torch
 import torch.nn as nn
 from accelerate.state import PartialState
-<<<<<<< HEAD
 from datasets import Dataset, IterableDataset
-=======
-from datasets import Dataset
-from datasets.arrow_writer import SchemaInferenceError
-from datasets.builder import DatasetGenerationError
->>>>>>> c10cc899
 from transformers import (
     AutoModelForCausalLM,
     AutoTokenizer,
@@ -49,23 +39,12 @@
 from transformers.utils import is_liger_kernel_available, is_peft_available
 from transformers.utils.deprecation import deprecate_kwarg
 
-<<<<<<< HEAD
 from trl import maybe_apply_chat_template
 from trl.data_utils import pack_dataset
 
 from ..import_utils import is_liger_kernel_available
 from .sft_config import SFTConfig
 from .utils import generate_model_card
-=======
-from ..extras.dataset_formatting import get_formatting_func_from_dataset
-from .sft_config import SFTConfig
-from .utils import (
-    ConstantLengthDataset,
-    DataCollatorForCompletionOnlyLM,
-    generate_model_card,
-    peft_module_casting_to_bf16,
-)
->>>>>>> c10cc899
 
 
 if is_peft_available():
@@ -79,73 +58,16 @@
 
 
 class SFTTrainer(Trainer):
-<<<<<<< HEAD
     _tag_names = ["trl", "sft"]
 
-=======
-    r"""
-    Class definition of the Supervised Finetuning Trainer (SFT Trainer).
-    This class is a wrapper around the `transformers.Trainer` class and inherits all of its attributes and methods.
-    The trainer takes care of properly initializing the PeftModel in case a user passes a `PeftConfig` object.
-
-    Args:
-        model (Union[`transformers.PreTrainedModel`, `nn.Module`, `str`]):
-            The model to train, can be a `PreTrainedModel`, a `torch.nn.Module` or a string with the model name to
-            load from cache or download. The model can be also converted to a `PeftModel` if a `PeftConfig` object is
-            passed to the `peft_config` argument.
-        args (`Optional[SFTConfig]`):
-            The arguments to tweak for training. Will default to a basic instance of [`SFTConfig`] with the `output_dir`
-            set to a directory named *tmp_trainer* in the current directory if not provided.
-        data_collator (`Optional[transformers.DataCollator]`):
-            The data collator to use for training.
-        train_dataset (`Optional[datasets.Dataset]`):
-            The dataset to use for training. We recommend users to use `trl.trainer.ConstantLengthDataset` to create their dataset.
-        eval_dataset (Optional[Union[`datasets.Dataset`, dict[`str`, `datasets.Dataset`]]]):
-            The dataset to use for evaluation. We recommend users to use `trl.trainer.ConstantLengthDataset` to create their dataset.
-        processing_class (`PreTrainedTokenizerBase` or `BaseImageProcessor` or `FeatureExtractionMixin` or `ProcessorMixin`, *optional*):
-            Processing class used to process the data. If provided, will be used to automatically process the inputs
-            for the model, and it will be saved along the model to make it easier to rerun an interrupted training or
-            reuse the fine-tuned model.
-            This supercedes the `tokenizer` argument, which is now deprecated.
-        model_init (`Callable[[], transformers.PreTrainedModel]`):
-            The model initializer to use for training. If None is specified, the default model initializer will be used.
-        compute_metrics (`Callable[[transformers.EvalPrediction], dict]`, *optional* defaults to None):
-            The function used to compute metrics during evaluation. It should return a dictionary mapping metric names to metric values.
-            If not specified, only the loss will be computed during evaluation.
-        callbacks (`list[transformers.TrainerCallback]`):
-            The callbacks to use for training.
-        optimizers (`tuple[torch.optim.Optimizer, torch.optim.lr_scheduler.LambdaLR]`):
-            The optimizer and scheduler to use for training.
-        preprocess_logits_for_metrics (`Callable[[torch.Tensor, torch.Tensor], torch.Tensor]`):
-            The function to use to preprocess the logits before computing the metrics.
-        peft_config (`Optional[PeftConfig]`):
-            The PeftConfig object to use to initialize the PeftModel.
-        formatting_func (`Optional[Callable]`):
-            The formatting function to be used for creating the `ConstantLengthDataset`.
-    """
-
-    _tag_names = ["trl", "sft"]
-
-    @deprecate_kwarg(
-        "tokenizer", "0.16.0", "processing_class", warn_if_greater_or_equal_version=True, raise_if_both_names=True
-    )
->>>>>>> c10cc899
     def __init__(
         self,
         model: Optional[Union[PreTrainedModel, nn.Module, str]] = None,
         args: Optional[SFTConfig] = None,
         data_collator: Optional[DataCollator] = None,  # type: ignore
-<<<<<<< HEAD
         train_dataset: Optional[Union[Dataset, IterableDataset, "datasets.Dataset"]] = None,
         eval_dataset: Optional[Union[Dataset, Dict[str, Dataset], "datasets.Dataset"]] = None,
         tokenizer: Optional[PreTrainedTokenizerBase] = None,
-=======
-        train_dataset: Optional[Dataset] = None,
-        eval_dataset: Optional[Union[Dataset, dict[str, Dataset]]] = None,
-        processing_class: Optional[
-            Union[PreTrainedTokenizerBase, BaseImageProcessor, FeatureExtractionMixin, ProcessorMixin]
-        ] = None,
->>>>>>> c10cc899
         model_init: Optional[Callable[[], PreTrainedModel]] = None,
         compute_metrics: Optional[Callable[[EvalPrediction], dict]] = None,
         callbacks: Optional[list[TrainerCallback]] = None,
@@ -154,7 +76,6 @@
         peft_config: Optional["PeftConfig"] = None,
         formatting_func: Optional[Callable] = None,
     ):
-<<<<<<< HEAD
         # 1. Handle the model
         if args.model_init_kwargs is not None and not isinstance(model, str):
             warnings.warn(
@@ -167,24 +88,6 @@
             model_init_kwargs = args.model_init_kwargs or {}
 
             # Get the torch dtype from the model_init_kwargs
-=======
-        if args is None:
-            output_dir = "tmp_trainer"
-            warnings.warn(f"No `SFTConfig` passed, using `output_dir={output_dir}`.")
-            args = SFTConfig(output_dir=output_dir)
-        elif args is not None and args.__class__.__name__ == "TrainingArguments":
-            args_as_dict = args.to_dict()
-            # Manually copy token values as TrainingArguments.to_dict() redacts them
-            args_as_dict.update({k: getattr(args, k) for k in args_as_dict.keys() if k.endswith("_token")})
-            args = SFTConfig(**args_as_dict)
-
-        if getattr(args, "model_init_kwargs", None) is None:
-            model_init_kwargs = {}
-        elif not isinstance(model, str):
-            raise ValueError("You passed model_init_kwargs to the SFTConfig, but your model is already instantiated.")
-        else:
-            model_init_kwargs = args.model_init_kwargs
->>>>>>> c10cc899
             torch_dtype = model_init_kwargs.get("torch_dtype")
             if torch_dtype is not None:
                 # Convert to `torch.dtype` if an str is passed
@@ -197,70 +100,19 @@
                     )
                 model_init_kwargs["torch_dtype"] = torch_dtype
 
-<<<<<<< HEAD
             # Create the model
-=======
-        if isinstance(model, str):
-            warnings.warn(
-                "You passed a model_id to the SFTTrainer. This will automatically create an "
-                "`AutoModelForCausalLM` or a `PeftModel` (if you passed a `peft_config`) for you."
-            )
->>>>>>> c10cc899
             if args.use_liger:
                 model = AutoLigerKernelForCausalLM.from_pretrained(model, **model_init_kwargs)
             else:
                 model = AutoModelForCausalLM.from_pretrained(model, **model_init_kwargs)
 
-<<<<<<< HEAD
         # 2. Convert the model to a PeftModel if a PeftConfig is passed
         if peft_config is not None:
             if not is_peft_available():
                 raise ImportError("To use the PeftModel, you need to install the `peft` library.")
-=======
-        if args.packing and data_collator is not None and isinstance(data_collator, DataCollatorForCompletionOnlyLM):
-            raise ValueError(
-                "You passed a `DataCollatorForCompletionOnlyLM` to the SFTTrainer. This is not compatible with the `packing` argument."
-            )
-
-        if is_peft_available() and peft_config is not None:
-            if not isinstance(peft_config, PeftConfig):
-                raise ValueError(
-                    "If you want to use the PeftModel, you need to pass a PeftConfig object to the SFTTrainer."
-                    f" and you passed a {type(peft_config)}."
-                )
-
-            if not isinstance(model, PeftModel):
-                _support_gc_kwargs = hasattr(
-                    args, "gradient_checkpointing_kwargs"
-                ) and "gradient_checkpointing_kwargs" in list(
-                    inspect.signature(prepare_model_for_kbit_training).parameters
-                )
-                gradient_checkpointing_kwargs = getattr(args, "gradient_checkpointing_kwargs", None) or {}
-                is_sharded_qlora = False
-                # Below is to support QLoRA + FSDP / DS-Zero3 - one should never call
-                # peft_module_casting_to_bf16 or prepare_model_for_kbit_training when doing
-                # QLoRA + FSDP / DS-Zero3
-                if getattr(model, "is_loaded_in_4bit", False):
-                    for _, param in model.named_parameters():
-                        if param.__class__.__name__ == "Params4bit":
-                            is_sharded_qlora = param.data.device.type in {"cpu", "meta"}
-                            break
-                if getattr(model, "is_loaded_in_8bit", False) or (
-                    getattr(model, "is_loaded_in_4bit", False) and not is_sharded_qlora
-                ):
-                    prepare_model_kwargs = {
-                        "use_gradient_checkpointing": getattr(args, "gradient_checkpointing", False)
-                    }
-
-                    if _support_gc_kwargs:
-                        prepare_model_kwargs["gradient_checkpointing_kwargs"] = gradient_checkpointing_kwargs
-
-                    model = prepare_model_for_kbit_training(model, **prepare_model_kwargs)
->>>>>>> c10cc899
 
             # PEFT logif here
 
-<<<<<<< HEAD
         # 3. Handle the tokenizer
         if tokenizer is None:
             tokenizer = AutoTokenizer.from_pretrained(model.config._name_or_path)
@@ -297,45 +149,12 @@
                 eval_dataset = eval_dataset.map(
                     self._tokenize, fn_kwargs=fn_kwargs, num_proc=args.dataset_num_proc, desc="Tokenizing eval dataset"
                 )
-=======
-        if processing_class is None:
-            processing_class = AutoTokenizer.from_pretrained(model.config._name_or_path)
-            if getattr(processing_class, "pad_token", None) is None:
-                processing_class.pad_token = processing_class.eos_token
-
-        if args.max_seq_length is None:
-            # to overcome some issues with broken tokenizers
-            args.max_seq_length = min(processing_class.model_max_length, 1024)
-
-            warnings.warn(
-                f"You didn't pass a `max_seq_length` argument to the SFTTrainer, this will default to {args.max_seq_length}"
-            )
-
-        self.dataset_num_proc = args.dataset_num_proc
-        self.dataset_batch_size = args.dataset_batch_size
-
-        if args.dataset_kwargs is None:
-            args.dataset_kwargs = {}
-
-        if formatting_func is None:
-            # check if dataset has ChatML format or instruction format and is supported
-            # if not stays None
-            formatting_func = get_formatting_func_from_dataset(train_dataset, processing_class)
-            # if a template is detected, we don't need to add special tokens again
-            if formatting_func is not None:
-                args.dataset_kwargs["add_special_tokens"] = False
-
-        if not args.packing:
-            if data_collator is None:
-                data_collator = DataCollatorForLanguageModeling(tokenizer=processing_class, mlm=False)
->>>>>>> c10cc899
 
             # Pack the datasets
             if args.packing:
                 train_dataset = train_dataset.select_columns(["input_ids"])
                 train_dataset = pack_dataset(
                     train_dataset,
-<<<<<<< HEAD
                     max_length,
                     num_proc=args.dataset_num_proc,
                     desc="Packing train dataset",
@@ -347,49 +166,11 @@
                         max_length,
                         num_proc=args.dataset_num_proc,
                         desc="Packing eval dataset",
-=======
-                    processing_class,
-                    args.packing,
-                    args.dataset_text_field,
-                    args.max_seq_length,
-                    formatting_func,
-                    args.num_of_sequences,
-                    args.chars_per_token,
-                    remove_unused_columns=args.remove_unused_columns if args is not None else True,
-                    **args.dataset_kwargs,
-                )
-            if eval_dataset is not None:
-                _multiple = isinstance(eval_dataset, dict)
-                _eval_datasets = eval_dataset if _multiple else {"singleton": eval_dataset}
-
-                eval_packing = args.packing if args.eval_packing is None else args.eval_packing
-
-                for _eval_dataset_name, _eval_dataset in _eval_datasets.items():
-                    _eval_datasets[_eval_dataset_name] = self._prepare_dataset(
-                        _eval_dataset,
-                        processing_class,
-                        eval_packing,
-                        args.dataset_text_field,
-                        args.max_seq_length,
-                        formatting_func,
-                        args.num_of_sequences,
-                        args.chars_per_token,
-                        remove_unused_columns=args.remove_unused_columns if args is not None else True,
-                        **args.dataset_kwargs,
->>>>>>> c10cc899
                     )
 
-<<<<<<< HEAD
         # 5. Handle the data collator
         if data_collator is None:
             data_collator = DataCollatorForLanguageModeling(tokenizer=tokenizer, mlm=False)
-=======
-        if processing_class.padding_side is not None and processing_class.padding_side != "right":
-            warnings.warn(
-                "You passed a processing_class with `padding_side` not equal to `right` to the SFTTrainer. This might lead to some unexpected behaviour due to "
-                "overflow issues when training a model in half-precision. You might consider adding `processing_class.padding_side = 'right'` to your code."
-            )
->>>>>>> c10cc899
 
         super().__init__(
             model=model,
@@ -409,7 +190,6 @@
         if hasattr(self.model, "add_model_tags"):
             self.model.add_model_tags(self._tag_names)
 
-<<<<<<< HEAD
     @staticmethod
     def _tokenize(
         examples: Dict[str, List[str]],
@@ -418,184 +198,6 @@
         max_length: Optional[int],
     ) -> Dict[str, List[int]]:
         return tokenizer(examples[dataset_text_field], max_length=max_length, truncation=max_length is not None)
-=======
-        if self.train_dataset is not None:
-            if self.args.max_steps > 0 and args.packing:
-                warnings.warn(
-                    "You passed `packing=True` to the SFTTrainer/SFTConfig, and you are training your model with `max_steps` strategy. The dataset will be iterated until the `max_steps` are reached."
-                )
-                self.train_dataset.infinite = True
-            elif self.args.max_steps == -1 and args.packing:
-                self.train_dataset.infinite = False
-
-    def _prepare_dataset(
-        self,
-        dataset,
-        processing_class,
-        packing,
-        dataset_text_field: str,
-        max_seq_length,
-        formatting_func: Optional[Callable],
-        num_of_sequences,
-        chars_per_token,
-        remove_unused_columns=True,
-        append_concat_token=True,
-        add_special_tokens=True,
-        skip_prepare_dataset=False,
-    ):
-        if dataset is None:
-            raise ValueError("The dataset should not be None")
-
-        if skip_prepare_dataset:
-            return dataset
-
-        # If the dataset is already preprocessed (tokenized), return as-is. Only works if dataset is
-        # a datasets.Dataset or datasets.IterableDataset -- not for torch Dataset
-        column_names = (
-            dataset.column_names if isinstance(dataset, (datasets.Dataset, datasets.IterableDataset)) else None
-        )
-        if column_names and "input_ids" in column_names:
-            if formatting_func is not None:
-                warnings.warn(
-                    "You passed a dataset that is already processed (contains an `input_ids` field) together with a valid formatting function. Therefore `formatting_func` will be ignored."
-                )
-
-            def formatting_func(x):
-                return x["input_ids"]
-
-            if not packing:
-                return dataset
-
-        # check if torch dataset / dataloader and do nothing
-        # see https://github.com/huggingface/trl/pull/1468 for why datasets.IterableDataset needs a separate check
-        if isinstance(
-            dataset, (torch.utils.data.IterableDataset, torch.utils.data.Dataset, ConstantLengthDataset)
-        ) and not isinstance(dataset, datasets.IterableDataset):
-            return dataset
-
-        if not packing:
-            return self._prepare_non_packed_dataloader(
-                processing_class,
-                dataset,
-                dataset_text_field,
-                max_seq_length,
-                formatting_func,
-                add_special_tokens,
-                remove_unused_columns,
-            )
-
-        else:
-            return self._prepare_packed_dataloader(
-                processing_class,
-                dataset,
-                dataset_text_field,
-                max_seq_length,
-                num_of_sequences,
-                chars_per_token,
-                formatting_func,
-                append_concat_token,
-                add_special_tokens,
-            )
-
-    def _prepare_non_packed_dataloader(
-        self,
-        processing_class,
-        dataset,
-        dataset_text_field: str,
-        max_seq_length,
-        formatting_func: Optional[Callable] = None,
-        add_special_tokens=True,
-        remove_unused_columns=True,
-    ):
-        # Inspired from: https://huggingface.co/learn/nlp-course/chapter7/6?fw=pt
-        def tokenize(element):
-            outputs = processing_class(
-                element[dataset_text_field] if formatting_func is None else formatting_func(element),
-                add_special_tokens=add_special_tokens,
-                truncation=True,
-                padding=False,
-                max_length=max_seq_length,
-                return_overflowing_tokens=False,
-                return_length=False,
-            )
-
-            if formatting_func is not None and not isinstance(formatting_func(element), list):
-                raise ValueError(
-                    "The `formatting_func` should return a list of processed strings since it can lead to silent bugs."
-                )
-
-            return {"input_ids": outputs["input_ids"], "attention_mask": outputs["attention_mask"]}
-
-        signature_columns = ["input_ids", "labels", "attention_mask"]
-
-        if dataset.column_names is not None:  # None for IterableDataset
-            extra_columns = list(set(dataset.column_names) - set(signature_columns))
-        else:
-            extra_columns = []
-
-        if not remove_unused_columns and len(extra_columns) > 0:
-            warnings.warn(
-                "You passed `remove_unused_columns=False` on a non-packed dataset. This might create some issues with the default collator and yield to errors. If you want to "
-                f"inspect dataset other columns (in this case {extra_columns}), you can subclass `DataCollatorForLanguageModeling` in case you used the default collator and create your own data collator in order to inspect the unused dataset columns."
-            )
-
-        map_kwargs = {
-            "batched": True,
-            "remove_columns": dataset.column_names if remove_unused_columns else None,
-            "batch_size": self.dataset_batch_size,
-        }
-        if isinstance(dataset, datasets.Dataset):
-            map_kwargs["num_proc"] = self.dataset_num_proc  # this arg is not available for IterableDataset
-        tokenized_dataset = dataset.map(tokenize, **map_kwargs)
-
-        return tokenized_dataset
-
-    def _prepare_packed_dataloader(
-        self,
-        processing_class,
-        dataset,
-        dataset_text_field: str,
-        max_seq_length,
-        num_of_sequences,
-        chars_per_token,
-        formatting_func: Optional[Callable] = None,
-        append_concat_token=True,
-        add_special_tokens=True,
-    ):
-        if processing_class is None:
-            raise ValueError("You need to pass a processing_class with `SFTTrainer`.")
-
-        constant_length_iterator = ConstantLengthDataset(
-            processing_class,
-            dataset,
-            dataset_text_field=None if formatting_func is not None else dataset_text_field,
-            formatting_func=formatting_func,
-            seq_length=max_seq_length,
-            infinite=False,
-            num_of_sequences=num_of_sequences,
-            chars_per_token=chars_per_token,
-            eos_token_id=processing_class.eos_token_id,
-            append_concat_token=append_concat_token,
-            add_special_tokens=add_special_tokens,
-        )
-
-        if isinstance(dataset, datasets.IterableDataset):
-            return constant_length_iterator
-
-        def data_generator(constant_length_iterator):
-            yield from constant_length_iterator
-
-        try:
-            packed_dataset = Dataset.from_generator(
-                data_generator, gen_kwargs={"constant_length_iterator": constant_length_iterator}
-            )
-        except (DatasetGenerationError, SchemaInferenceError) as exc:
-            raise ValueError(
-                "Error occurred while packing the dataset. "
-                "Make sure that your dataset has enough samples to at least yield one packed sequence."
-            ) from exc
-        return packed_dataset
->>>>>>> c10cc899
 
     def create_model_card(
         self,
